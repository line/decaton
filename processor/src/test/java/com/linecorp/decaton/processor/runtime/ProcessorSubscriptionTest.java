--- conflicted
+++ resolved
@@ -59,10 +59,7 @@
 import org.mockito.stubbing.Answer;
 
 import com.linecorp.decaton.processor.DecatonProcessor;
-<<<<<<< HEAD
 import com.linecorp.decaton.processor.DeferredCompletion;
-=======
->>>>>>> 4254ae93
 import com.linecorp.decaton.processor.TaskMetadata;
 import com.linecorp.decaton.processor.runtime.SubscriptionStateListener.State;
 import com.linecorp.decaton.processor.runtime.internal.SubscriptionScope;
@@ -110,13 +107,9 @@
 
     private static ProcessorSubscription subscription(Consumer<String, byte[]> consumer,
                                                       SubscriptionStateListener listener,
-<<<<<<< HEAD
-                                                      TopicPartition tp) {
-        SubscriptionScope scope = scope(tp.topic(), 0L);
-=======
                                                       TopicPartition tp,
                                                       DecatonProcessor<String> processor) {
-        SubscriptionScope scope = scope(tp.topic());
+        SubscriptionScope scope = scope(tp.topic(), 0L);
         ProcessorsBuilder<String> builder =
                 ProcessorsBuilder.consuming(scope.topic(),
                                             (byte[] bytes) -> new DecatonTask<>(
@@ -125,7 +118,6 @@
         if (processor != null) {
             builder.thenProcess(processor);
         }
->>>>>>> 4254ae93
         return new ProcessorSubscription(
                 scope,
                 () -> consumer,
